/**
 * Black-Cross Platform
 * Enterprise-grade Cyber Threat Intelligence Platform
 *
 * Main application entry point
 */

const express = require('express');
const cors = require('cors');
const helmet = require('helmet');

const app = express();
const PORT = process.env.APP_PORT || 8080;

// Middleware
app.use(helmet());
app.use(cors());
app.use(express.json());
app.use(express.urlencoded({ extended: true }));

// Health check endpoint
app.get('/health', (req, res) => {
  res.json({
    status: 'operational',
    platform: 'Black-Cross',
    version: '1.0.0',
    timestamp: new Date().toISOString(),
    modules: {
      threatIntelligence: 'operational',
      incidentResponse: 'operational',
      threatHunting: 'operational',
      vulnerabilityManagement: 'operational',
      siem: 'operational',
      threatActors: 'operational',
      iocManagement: 'operational',
      threatFeeds: 'operational',
      riskAssessment: 'operational',
      collaboration: 'operational',
      reporting: 'operational',
      malwareAnalysis: 'operational',
      darkWeb: 'operational',
      compliance: 'operational',
      automation: 'operational',
    },
  });
});

// API routes
app.get('/api/v1', (req, res) => {
  res.json({
    message: 'Black-Cross API v1.0',
    documentation: '/api/v1/docs',
    features: [
      'Threat Intelligence Management',
      'Incident Response & Management',
      'Threat Hunting Platform',
      'Vulnerability Management',
      'SIEM Integration',
      'Threat Actor Profiling',
      'IoC Management',
      'Threat Intelligence Feeds Integration',
      'Risk Assessment & Scoring',
      'Collaboration & Workflow',
      'Reporting & Analytics',
      'Malware Analysis & Sandbox',
      'Dark Web Monitoring',
      'Compliance & Audit Management',
      'Automated Response & Playbooks',
    ],
  });
});

// Module routes
const threatIntelligence = require('./modules/threat-intelligence');
<<<<<<< HEAD
const compliance = require('./modules/compliance');

app.use('/api/v1/threat-intelligence', threatIntelligence);
app.use('/api/v1/compliance', compliance);

// Error handling middleware
app.use((err, req, res) => {
=======
const reporting = require('./modules/reporting');

app.use('/api/v1/threat-intelligence', threatIntelligence);
app.use('/api/v1/reports', reporting);
const collaboration = require('./modules/collaboration');

app.use('/api/v1/threat-intelligence', threatIntelligence);
app.use('/api/v1/collaboration', collaboration);

// Error handling middleware
app.use((err, req, res, _next) => {
>>>>>>> 20c5b8c4
  console.error(err.stack);
  res.status(500).json({
    error: 'Internal Server Error',
    message: process.env.NODE_ENV === 'development' ? err.message : undefined,
  });
});

// 404 handler
app.use((req, res) => {
  res.status(404).json({
    error: 'Not Found',
    message: 'The requested resource was not found',
  });
});

// Start server
app.listen(PORT, () => {
  console.log(`
╔══════════════════════════════════════════════════════════════╗
║                                                              ║
║                      BLACK-CROSS                             ║
║          Enterprise Cyber Threat Intelligence Platform       ║
║                                                              ║
╚══════════════════════════════════════════════════════════════╝

🚀 Server running on port ${PORT}
📍 API: http://localhost:${PORT}/api/v1
💚 Health: http://localhost:${PORT}/health
📚 Docs: http://localhost:${PORT}/api/v1/docs

Features: 15 Primary | 105+ Sub-Features
Status: Operational
Environment: ${process.env.NODE_ENV || 'development'}
  `);
});

module.exports = app;<|MERGE_RESOLUTION|>--- conflicted
+++ resolved
@@ -72,7 +72,6 @@
 
 // Module routes
 const threatIntelligence = require('./modules/threat-intelligence');
-<<<<<<< HEAD
 const compliance = require('./modules/compliance');
 
 app.use('/api/v1/threat-intelligence', threatIntelligence);
@@ -80,7 +79,6 @@
 
 // Error handling middleware
 app.use((err, req, res) => {
-=======
 const reporting = require('./modules/reporting');
 
 app.use('/api/v1/threat-intelligence', threatIntelligence);
@@ -92,7 +90,6 @@
 
 // Error handling middleware
 app.use((err, req, res, _next) => {
->>>>>>> 20c5b8c4
   console.error(err.stack);
   res.status(500).json({
     error: 'Internal Server Error',
